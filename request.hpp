--- conflicted
+++ resolved
@@ -21,10 +21,7 @@
 		data_end,
 		data_all_end,
 		data_close,
-		data_error,
-		file_continue,
-		file_begin,
-		file_end
+		data_error
 	};
 
 	using tcp_socket = boost::asio::ip::tcp::socket;
@@ -74,7 +71,6 @@
 				set_body_len(atoi(header_value.data()));
 			}
 
-
             //parse url and queries
 			raw_url_ = {url_, url_len_};
 			size_t npos = raw_url_.find('/');
@@ -178,7 +174,6 @@
 
 		void reset() {
 			cur_size_ = 0;
-			receive_continue_flag = true;
 			files_.clear();
 			is_chunked_ = false;
 			state_ = data_proc_state::data_begin;
@@ -187,14 +182,9 @@
             utf8_character_pathinfo_params_.clear();
             queries_.clear();
             multipart_form_map_.clear();
-<<<<<<< HEAD
 			is_range_resource_ = false;
 			range_start_pos_ = 0;
 			static_resource_file_size_ = 0;
-=======
-			multipart_headers_.clear();
-			form_url_map_.clear();
->>>>>>> 21759ff8
 		}
 
 		void fit_size() {
@@ -302,7 +292,6 @@
 
         void save_multipart_key_value(const std::string& key,const std::string& value)
         {
-<<<<<<< HEAD
 			if(!key.empty())
             multipart_form_map_.emplace(key,value);
         }
@@ -320,33 +309,10 @@
 				return multipart_form_map_[key];
 			}
 
-=======
-			if(!key.empty()){
-				if(multipart_form_map_.find(key)!=multipart_form_map_.end()){
-					multipart_form_map_[key] = value;
-				}else{
-					multipart_form_map_.insert(std::make_pair(key,value));
-				}
-			}
-        }
-
-
-        std::string get_multipart_value_by_key(const std::string& key)
-        {
-			if(!key.empty())
-			{
-				auto iter = multipart_form_map_.find(key);
-				if(iter!=multipart_form_map_.end()){
-					return iter->second;
-				}
-				return {};
-			}
->>>>>>> 21759ff8
 			return {};
         }
 
 		void handle_multipart_key_value(){
-<<<<<<< HEAD
 			if(multipart_form_map_.empty()){
 				return;
 			}
@@ -354,19 +320,6 @@
 			for (auto& pair : multipart_form_map_) {
 				form_url_map_.emplace(std::string_view(pair.first.data(), pair.first.size()), 
 					std::string_view(pair.second.data(), pair.second.size()));
-=======
-			if(!multipart_form_map_.empty()){
-                for(auto iter = multipart_form_map_.begin();iter!=multipart_form_map_.end();++iter){
-                	auto key = std::string_view(iter->first.data(),iter->first.size());
-                	auto value = std::string_view(iter->second.data(),iter->second.size());
-                	if(form_url_map_.find(key)!=form_url_map_.end())
-					{
-						form_url_map_[key] = value;
-					}else{
-						form_url_map_.insert(std::make_pair(key,value));
-                	}
-				}
->>>>>>> 21759ff8
 			}
 		}
 
@@ -379,14 +332,9 @@
         }
 
 		void set_multipart_headers(const std::multimap<std::string_view, std::string_view>& headers) {
-<<<<<<< HEAD
 			for (auto pair : headers) {
 				multipart_headers_[std::string(pair.first.data(), pair.first.size())] = std::string(pair.second.data(), pair.second.size());
 			}
-=======
-			multipart_headers_.clear();
-			multipart_headers_ = headers;
->>>>>>> 21759ff8
 		}
 
 		std::map<std::string_view, std::string_view> parse_query(std::string_view str) {
@@ -617,7 +565,7 @@
 				return;
 
 			assert(!files_.empty());
-            assert(files_.back().is_open());
+
 			files_.back().write(data, size);
 		}
 
@@ -655,7 +603,6 @@
 			return get_session(CSESSIONID);
 		}
 
-<<<<<<< HEAD
 		void set_range_flag(bool flag)
 		{
 			is_range_resource_ = flag;
@@ -702,14 +649,6 @@
 
 		void call_event(data_proc_state event_type) {
 			event_call_backs_[(size_t)event_type](*this);
-=======
-		void set_continue(bool value) const {
-			receive_continue_flag = value;
-		}
-
-		bool need_continue(){
-			return  receive_continue_flag;
->>>>>>> 21759ff8
 		}
 
 	private:
@@ -781,17 +720,11 @@
 
 		std::map<std::string, std::string> multipart_headers_;
 		std::vector<upload_file> files_;
-<<<<<<< HEAD
 		std::map<std::string,std::string> utf8_character_params_;
 		std::map<std::string,std::string> utf8_character_pathinfo_params_;
 		std::int64_t range_start_pos_;
 		bool is_range_resource_ = 0;
 		std::int64_t static_resource_file_size_ = 0;
 		std::array<event_call_back, (size_t)data_proc_state::data_error + 1> event_call_backs_ = {};
-=======
-		mutable std::map<std::string,std::string> utf8_character_params;
-		mutable std::map<std::string,std::string> utf8_character_pathinfo_params;
-		mutable bool receive_continue_flag = true;
->>>>>>> 21759ff8
 	};
 }
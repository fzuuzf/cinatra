--- conflicted
+++ resolved
@@ -30,79 +30,13 @@
       <file leaf-file-name="main.cpp" pinned="false" current-in-tab="true">
         <entry file="file://$PROJECT_DIR$/main.cpp">
           <provider selected="true" editor-type-id="text-editor">
-<<<<<<< HEAD
             <state relative-caret-position="300">
               <caret line="81" column="24" lean-forward="false" selection-start-line="81" selection-start-column="24" selection-end-line="81" selection-end-column="24" />
-=======
-            <state relative-caret-position="315">
-              <caret line="58" column="32" lean-forward="true" selection-start-line="58" selection-start-column="32" selection-end-line="58" selection-end-column="32" />
->>>>>>> bb626d1a
               <folding />
             </state>
           </provider>
         </entry>
       </file>
-<<<<<<< HEAD
-      <file leaf-file-name="cookie.hpp" pinned="false" current-in-tab="false">
-        <entry file="file://$PROJECT_DIR$/cookie.hpp">
-          <provider selected="true" editor-type-id="text-editor">
-            <state relative-caret-position="496">
-              <caret line="52" column="24" lean-forward="false" selection-start-line="52" selection-start-column="24" selection-end-line="52" selection-end-column="24" />
-=======
-      <file leaf-file-name="CMakeLists.txt" pinned="false" current-in-tab="false">
-        <entry file="file://$PROJECT_DIR$/CMakeLists.txt">
-          <provider selected="true" editor-type-id="text-editor">
-            <state relative-caret-position="285">
-              <caret line="19" column="41" lean-forward="false" selection-start-line="19" selection-start-column="22" selection-end-line="19" selection-end-column="41" />
->>>>>>> bb626d1a
-              <folding />
-            </state>
-          </provider>
-        </entry>
-      </file>
-<<<<<<< HEAD
-      <file leaf-file-name="response.hpp" pinned="false" current-in-tab="false">
-        <entry file="file://$PROJECT_DIR$/response.hpp">
-          <provider selected="true" editor-type-id="text-editor">
-            <state relative-caret-position="315">
-              <caret line="237" column="93" lean-forward="true" selection-start-line="237" selection-start-column="93" selection-end-line="237" selection-end-column="93" />
-              <folding>
-                <element signature="e#2411#2809#0" expanded="true" />
-                <element signature="e#3136#3534#0" expanded="true" />
-                <element signature="e#6471#6608#0" expanded="true" />
-                <element signature="e#7373#7510#0" expanded="true" />
-              </folding>
-            </state>
-          </provider>
-        </entry>
-      </file>
-      <file leaf-file-name="http_server.hpp" pinned="false" current-in-tab="false">
-        <entry file="file://$PROJECT_DIR$/http_server.hpp">
-          <provider selected="true" editor-type-id="text-editor">
-            <state relative-caret-position="195">
-              <caret line="173" column="30" lean-forward="false" selection-start-line="173" selection-start-column="21" selection-end-line="173" selection-end-column="30" />
-=======
-      <file leaf-file-name="cookie.hpp" pinned="false" current-in-tab="false">
-        <entry file="file://$PROJECT_DIR$/cookie.hpp">
-          <provider selected="true" editor-type-id="text-editor">
-            <state relative-caret-position="-179">
-              <caret line="52" column="24" lean-forward="false" selection-start-line="52" selection-start-column="24" selection-end-line="52" selection-end-column="24" />
->>>>>>> bb626d1a
-              <folding />
-            </state>
-          </provider>
-        </entry>
-      </file>
-      <file leaf-file-name="utils.hpp" pinned="false" current-in-tab="false">
-        <entry file="file://$PROJECT_DIR$/utils.hpp">
-          <provider selected="true" editor-type-id="text-editor">
-<<<<<<< HEAD
-            <state relative-caret-position="197">
-              <caret line="275" column="28" lean-forward="false" selection-start-line="275" selection-start-column="28" selection-end-line="275" selection-end-column="28" />
-=======
-            <state relative-caret-position="561">
-              <caret line="474" column="34" lean-forward="false" selection-start-line="474" selection-start-column="34" selection-end-line="474" selection-end-column="34" />
->>>>>>> bb626d1a
               <folding />
             </state>
           </provider>
@@ -220,14 +154,10 @@
       <workItem from="1525768604246" duration="1196000" />
       <workItem from="1525770116821" duration="300000" />
       <workItem from="1525770538961" duration="1178000" />
-<<<<<<< HEAD
       <workItem from="1525941521870" duration="3075000" />
       <workItem from="1526439132881" duration="962000" />
       <workItem from="1526440659441" duration="595000" />
       <workItem from="1526442596019" duration="6502000" />
-=======
-      <workItem from="1525941521870" duration="2895000" />
->>>>>>> bb626d1a
     </task>
     <task id="LOCAL-00001" summary="修改静态资源文件 路径不正确判断的问题">
       <created>1525657080582</created>
@@ -240,11 +170,7 @@
     <servers />
   </component>
   <component name="TimeTrackingManager">
-<<<<<<< HEAD
     <option name="totallyTimeSpent" value="34891000" />
-=======
-    <option name="totallyTimeSpent" value="26652000" />
->>>>>>> bb626d1a
   </component>
   <component name="ToolWindowManager">
     <frame x="260" y="20" width="1920" height="1026" extended-state="6" />
@@ -289,8 +215,43 @@
     <watches-manager />
   </component>
   <component name="editorHistoryManager">
-<<<<<<< HEAD
-=======
+    <entry file="file://$PROJECT_DIR$/http_server.hpp">
+      <provider selected="true" editor-type-id="text-editor">
+        <state relative-caret-position="1200">
+          <caret line="80" column="41" lean-forward="false" selection-start-line="80" selection-start-column="41" selection-end-line="80" selection-end-column="41" />
+          <folding>
+            <element signature="e#372#417#0" expanded="false" />
+          </folding>
+        </state>
+      </provider>
+    </entry>
+    <entry file="file://$PROJECT_DIR$/session.hpp">
+      <provider selected="true" editor-type-id="text-editor">
+        <state relative-caret-position="1320">
+          <caret line="88" column="28" lean-forward="false" selection-start-line="88" selection-start-column="13" selection-end-line="88" selection-end-column="28" />
+          <folding />
+        </state>
+      </provider>
+    </entry>
+    <entry file="file://$PROJECT_DIR$/cookie.hpp">
+      <provider selected="true" editor-type-id="text-editor">
+        <state relative-caret-position="780">
+          <caret line="52" column="24" lean-forward="false" selection-start-line="52" selection-start-column="24" selection-end-line="52" selection-end-column="24" />
+          <folding />
+        </state>
+      </provider>
+    </entry>
+    <entry file="file://$PROJECT_DIR$/request.hpp">
+      <provider selected="true" editor-type-id="text-editor">
+        <state relative-caret-position="7560">
+          <caret line="504" column="31" lean-forward="false" selection-start-line="504" selection-start-column="31" selection-end-line="504" selection-end-column="31" />
+          <folding>
+            <element signature="e#140#159#0" expanded="false" />
+            <element signature="e#167#186#0" expanded="false" />
+          </folding>
+        </state>
+      </provider>
+    </entry>
     <entry file="file://$PROJECT_DIR$/utils.hpp">
       <provider selected="true" editor-type-id="text-editor">
         <state relative-caret-position="7110">
@@ -307,6 +268,15 @@
         </state>
       </provider>
     </entry>
+    <entry file="file://$PROJECT_DIR$/response.hpp">
+      <provider selected="true" editor-type-id="text-editor">
+        <state relative-caret-position="465">
+          <caret line="31" column="60" lean-forward="false" selection-start-line="31" selection-start-column="60" selection-end-line="31" selection-end-column="60" />
+          <folding>
+          </folding>
+        </state>
+      </provider>
+    </entry>
     <entry file="file://$PROJECT_DIR$/CMakeLists.txt">
       <provider selected="true" editor-type-id="text-editor">
         <state relative-caret-position="795">
@@ -323,7 +293,6 @@
         </state>
       </provider>
     </entry>
->>>>>>> bb626d1a
     <entry file="file://$PROJECT_DIR$/http_server.hpp">
       <provider selected="true" editor-type-id="text-editor">
         <state relative-caret-position="1200">
@@ -352,8 +321,8 @@
     </entry>
     <entry file="file://$PROJECT_DIR$/request.hpp">
       <provider selected="true" editor-type-id="text-editor">
-        <state relative-caret-position="7560">
-          <caret line="504" column="31" lean-forward="false" selection-start-line="504" selection-start-column="31" selection-end-line="504" selection-end-column="31" />
+        <state relative-caret-position="7770">
+          <caret line="518" column="9" lean-forward="false" selection-start-line="518" selection-start-column="9" selection-end-line="518" selection-end-column="9" />
           <folding>
             <element signature="e#140#159#0" expanded="false" />
             <element signature="e#167#186#0" expanded="false" />
@@ -379,19 +348,13 @@
     </entry>
     <entry file="file://$PROJECT_DIR$/response.hpp">
       <provider selected="true" editor-type-id="text-editor">
-        <state relative-caret-position="465">
-          <caret line="31" column="60" lean-forward="false" selection-start-line="31" selection-start-column="60" selection-end-line="31" selection-end-column="60" />
-          <folding>
-<<<<<<< HEAD
+        <state relative-caret-position="2565">
+          <caret line="171" column="48" lean-forward="true" selection-start-line="171" selection-start-column="48" selection-end-line="171" selection-end-column="48" />
+          <folding>
             <element signature="e#6471#6608#0" expanded="true" />
             <element signature="e#7373#7510#0" expanded="true" />
             <element signature="e#7793#7896#0" expanded="false" />
             <element signature="e#8432#8444#0" expanded="false" />
-=======
-            <element signature="e#97#120#0" expanded="true" />
-            <element signature="e#5221#5343#0" expanded="true" />
-            <element signature="e#5611#5714#0" expanded="true" />
->>>>>>> bb626d1a
           </folding>
         </state>
       </provider>
@@ -424,24 +387,24 @@
     </entry>
     <entry file="file://$PROJECT_DIR$/session.hpp">
       <provider selected="true" editor-type-id="text-editor">
-        <state relative-caret-position="1320">
-          <caret line="88" column="28" lean-forward="false" selection-start-line="88" selection-start-column="13" selection-end-line="88" selection-end-column="28" />
+        <state relative-caret-position="1860">
+          <caret line="124" column="9" lean-forward="true" selection-start-line="124" selection-start-column="9" selection-end-line="124" selection-end-column="9" />
           <folding />
         </state>
       </provider>
     </entry>
     <entry file="file://$PROJECT_DIR$/cookie.hpp">
       <provider selected="true" editor-type-id="text-editor">
-        <state relative-caret-position="780">
-          <caret line="52" column="24" lean-forward="false" selection-start-line="52" selection-start-column="24" selection-end-line="52" selection-end-column="24" />
+        <state relative-caret-position="765">
+          <caret line="51" column="24" lean-forward="false" selection-start-line="51" selection-start-column="13" selection-end-line="51" selection-end-column="24" />
           <folding />
         </state>
       </provider>
     </entry>
     <entry file="file://$PROJECT_DIR$/request.hpp">
       <provider selected="true" editor-type-id="text-editor">
-        <state relative-caret-position="7770">
-          <caret line="518" column="9" lean-forward="false" selection-start-line="518" selection-start-column="9" selection-end-line="518" selection-end-column="9" />
+        <state relative-caret-position="7575">
+          <caret line="505" column="9" lean-forward="true" selection-start-line="505" selection-start-column="9" selection-end-line="505" selection-end-column="9" />
           <folding>
             <element signature="e#140#159#0" expanded="false" />
             <element signature="e#167#186#0" expanded="false" />
@@ -451,123 +414,29 @@
     </entry>
     <entry file="file://$PROJECT_DIR$/utils.hpp">
       <provider selected="true" editor-type-id="text-editor">
-        <state relative-caret-position="7110">
-          <caret line="474" column="34" lean-forward="false" selection-start-line="474" selection-start-column="34" selection-end-line="474" selection-end-column="34" />
+        <state relative-caret-position="7365">
+          <caret line="491" column="59" lean-forward="false" selection-start-line="491" selection-start-column="44" selection-end-line="491" selection-end-column="59" />
           <folding />
         </state>
       </provider>
     </entry>
     <entry file="file://$PROJECT_DIR$/main.cpp">
       <provider selected="true" editor-type-id="text-editor">
-        <state relative-caret-position="0">
-          <caret line="0" column="0" lean-forward="false" selection-start-line="0" selection-start-column="0" selection-end-line="0" selection-end-column="0" />
+        <state relative-caret-position="1005">
+          <caret line="67" column="55" lean-forward="true" selection-start-line="67" selection-start-column="55" selection-end-line="67" selection-end-column="55" />
           <folding />
         </state>
       </provider>
     </entry>
     <entry file="file://$PROJECT_DIR$/response.hpp">
       <provider selected="true" editor-type-id="text-editor">
-        <state relative-caret-position="2565">
-          <caret line="171" column="48" lean-forward="true" selection-start-line="171" selection-start-column="48" selection-end-line="171" selection-end-column="48" />
-          <folding>
-<<<<<<< HEAD
+        <state relative-caret-position="2430">
+          <caret line="162" column="24" lean-forward="false" selection-start-line="162" selection-start-column="24" selection-end-line="162" selection-end-column="24" />
+          <folding>
             <element signature="e#6471#6608#0" expanded="true" />
             <element signature="e#7373#7510#0" expanded="true" />
             <element signature="e#7793#7896#0" expanded="false" />
             <element signature="e#8432#8444#0" expanded="false" />
-=======
-            <element signature="e#97#120#0" expanded="true" />
-            <element signature="e#5221#5343#0" expanded="true" />
-            <element signature="e#5611#5714#0" expanded="true" />
->>>>>>> bb626d1a
-          </folding>
-        </state>
-      </provider>
-    </entry>
-    <entry file="file://$PROJECT_DIR$/CMakeLists.txt">
-      <provider selected="true" editor-type-id="text-editor">
-        <state relative-caret-position="795">
-          <caret line="53" column="4" lean-forward="false" selection-start-line="53" selection-start-column="4" selection-end-line="53" selection-end-column="4" />
-          <folding />
-        </state>
-      </provider>
-    </entry>
-    <entry file="file://$PROJECT_DIR$/http_router.hpp">
-      <provider selected="true" editor-type-id="text-editor">
-        <state relative-caret-position="1080">
-          <caret line="72" column="9" lean-forward="false" selection-start-line="72" selection-start-column="9" selection-end-line="72" selection-end-column="9" />
-          <folding />
-        </state>
-      </provider>
-    </entry>
-    <entry file="file://$PROJECT_DIR$/http_server.hpp">
-      <provider selected="true" editor-type-id="text-editor">
-        <state relative-caret-position="1200">
-          <caret line="80" column="41" lean-forward="false" selection-start-line="80" selection-start-column="41" selection-end-line="80" selection-end-column="41" />
-          <folding>
-            <element signature="e#372#417#0" expanded="false" />
-          </folding>
-        </state>
-      </provider>
-    </entry>
-    <entry file="file://$PROJECT_DIR$/session.hpp">
-      <provider selected="true" editor-type-id="text-editor">
-        <state relative-caret-position="1860">
-          <caret line="124" column="9" lean-forward="true" selection-start-line="124" selection-start-column="9" selection-end-line="124" selection-end-column="9" />
-          <folding />
-        </state>
-      </provider>
-    </entry>
-    <entry file="file://$PROJECT_DIR$/cookie.hpp">
-      <provider selected="true" editor-type-id="text-editor">
-        <state relative-caret-position="765">
-          <caret line="51" column="24" lean-forward="false" selection-start-line="51" selection-start-column="13" selection-end-line="51" selection-end-column="24" />
-          <folding />
-        </state>
-      </provider>
-    </entry>
-    <entry file="file://$PROJECT_DIR$/request.hpp">
-      <provider selected="true" editor-type-id="text-editor">
-        <state relative-caret-position="7575">
-          <caret line="505" column="9" lean-forward="true" selection-start-line="505" selection-start-column="9" selection-end-line="505" selection-end-column="9" />
-          <folding>
-            <element signature="e#140#159#0" expanded="false" />
-            <element signature="e#167#186#0" expanded="false" />
-          </folding>
-        </state>
-      </provider>
-    </entry>
-    <entry file="file://$PROJECT_DIR$/utils.hpp">
-      <provider selected="true" editor-type-id="text-editor">
-        <state relative-caret-position="7365">
-          <caret line="491" column="59" lean-forward="false" selection-start-line="491" selection-start-column="44" selection-end-line="491" selection-end-column="59" />
-          <folding />
-        </state>
-      </provider>
-    </entry>
-    <entry file="file://$PROJECT_DIR$/main.cpp">
-      <provider selected="true" editor-type-id="text-editor">
-        <state relative-caret-position="1005">
-          <caret line="67" column="55" lean-forward="true" selection-start-line="67" selection-start-column="55" selection-end-line="67" selection-end-column="55" />
-          <folding />
-        </state>
-      </provider>
-    </entry>
-    <entry file="file://$PROJECT_DIR$/response.hpp">
-      <provider selected="true" editor-type-id="text-editor">
-        <state relative-caret-position="2430">
-          <caret line="162" column="24" lean-forward="false" selection-start-line="162" selection-start-column="24" selection-end-line="162" selection-end-column="24" />
-          <folding>
-<<<<<<< HEAD
-            <element signature="e#6471#6608#0" expanded="true" />
-            <element signature="e#7373#7510#0" expanded="true" />
-            <element signature="e#7793#7896#0" expanded="false" />
-            <element signature="e#8432#8444#0" expanded="false" />
-=======
-            <element signature="e#97#120#0" expanded="true" />
-            <element signature="e#5221#5343#0" expanded="true" />
-            <element signature="e#5611#5714#0" expanded="true" />
->>>>>>> bb626d1a
           </folding>
         </state>
       </provider>
@@ -648,19 +517,7 @@
         </state>
       </provider>
     </entry>
-<<<<<<< HEAD
     <entry file="file://$PROJECT_DIR$/inja.hpp">
-=======
-    <entry file="file://$PROJECT_DIR$/session.hpp">
-      <provider selected="true" editor-type-id="text-editor">
-        <state relative-caret-position="780">
-          <caret line="88" column="28" lean-forward="false" selection-start-line="88" selection-start-column="13" selection-end-line="88" selection-end-column="28" />
-          <folding />
-        </state>
-      </provider>
-    </entry>
-    <entry file="file://$PROJECT_DIR$/http_server.hpp">
->>>>>>> bb626d1a
       <provider selected="true" editor-type-id="text-editor">
         <state relative-caret-position="-135">
           <caret line="80" column="41" lean-forward="false" selection-start-line="80" selection-start-column="41" selection-end-line="80" selection-end-column="41" />
@@ -670,18 +527,6 @@
     </entry>
     <entry file="file://$PROJECT_DIR$/http_router.hpp">
       <provider selected="true" editor-type-id="text-editor">
-<<<<<<< HEAD
-        <state relative-caret-position="150">
-          <caret line="13" column="0" lean-forward="false" selection-start-line="13" selection-start-column="0" selection-end-line="13" selection-end-column="0" />
-          <folding>
-            <element signature="e#140#159#0" expanded="false" />
-            <element signature="e#167#186#0" expanded="false" />
-          </folding>
-        </state>
-      </provider>
-    </entry>
-    <entry file="file://$PROJECT_DIR$/nlohmann_json.hpp">
-=======
         <state relative-caret-position="-674">
           <caret line="72" column="9" lean-forward="false" selection-start-line="72" selection-start-column="9" selection-end-line="72" selection-end-column="9" />
           <folding />
@@ -697,7 +542,6 @@
       </provider>
     </entry>
     <entry file="file://$PROJECT_DIR$/utils.hpp">
->>>>>>> bb626d1a
       <provider selected="true" editor-type-id="text-editor">
         <state relative-caret-position="561">
           <caret line="474" column="34" lean-forward="false" selection-start-line="474" selection-start-column="34" selection-end-line="474" selection-end-column="34" />
@@ -718,18 +562,10 @@
         <state relative-caret-position="187">
           <caret line="162" column="42" lean-forward="false" selection-start-line="162" selection-start-column="42" selection-end-line="162" selection-end-column="42" />
           <folding>
-<<<<<<< HEAD
-            <element signature="e#104#126#0" expanded="false" />
-=======
-            <element signature="e#97#120#0" expanded="true" />
-            <element signature="e#5221#5343#0" expanded="true" />
-            <element signature="e#5611#5714#0" expanded="true" />
->>>>>>> bb626d1a
-          </folding>
-        </state>
-      </provider>
-    </entry>
-<<<<<<< HEAD
+          </folding>
+        </state>
+      </provider>
+    </entry>
     <entry file="file://$PROJECT_DIR$/io_service_pool.hpp">
       <provider selected="true" editor-type-id="text-editor">
         <state relative-caret-position="135">
@@ -759,16 +595,6 @@
         <state relative-caret-position="391">
           <caret line="210" column="58" lean-forward="false" selection-start-line="210" selection-start-column="58" selection-end-line="210" selection-end-column="58" />
           <folding />
-=======
-    <entry file="file://$PROJECT_DIR$/request.hpp">
-      <provider selected="true" editor-type-id="text-editor">
-        <state relative-caret-position="150">
-          <caret line="13" column="0" lean-forward="false" selection-start-line="13" selection-start-column="0" selection-end-line="13" selection-end-column="0" />
-          <folding>
-            <element signature="e#140#159#0" expanded="true" />
-            <element signature="e#167#186#0" expanded="true" />
-          </folding>
->>>>>>> bb626d1a
         </state>
       </provider>
     </entry>
@@ -780,7 +606,6 @@
         </state>
       </provider>
     </entry>
-<<<<<<< HEAD
     <entry file="file://$PROJECT_DIR$/mime_types.hpp">
       <provider selected="true" editor-type-id="text-editor">
         <state relative-caret-position="318">
@@ -822,12 +647,6 @@
       <provider selected="true" editor-type-id="text-editor">
         <state relative-caret-position="300">
           <caret line="81" column="24" lean-forward="false" selection-start-line="81" selection-start-column="24" selection-end-line="81" selection-end-column="24" />
-=======
-    <entry file="file://$PROJECT_DIR$/main.cpp">
-      <provider selected="true" editor-type-id="text-editor">
-        <state relative-caret-position="315">
-          <caret line="58" column="32" lean-forward="true" selection-start-line="58" selection-start-column="32" selection-end-line="58" selection-end-column="32" />
->>>>>>> bb626d1a
           <folding />
         </state>
       </provider>

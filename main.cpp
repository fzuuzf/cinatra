#include <iostream>
#include "http_server.hpp"
using namespace cinatra;

struct log_t
{
	bool before(request& req, response& res) {
		std::cout << "before log" << std::endl;
		return true;
	}

	bool after(request& req, response& res) {
		std::cout << "after log" << std::endl;
		res.add_header("aaaa", "bbcc");
		return true;
	}
};

struct check {
	bool before(request& req, response& res) {
		/*std::cout << "before check" << std::endl;
		if (req.get_header_value("name").empty()) {
			res.set_status_and_content(status_type::bad_request);
			return false;
		}*/

		return true;
	}

	bool after(request& req, response& res) {
		std::cout << "after check" << std::endl;

		return true;
	}
};

int main() {
	nanolog::initialize(nanolog::GuaranteedLogger(), "/tmp/", "nanolog", 1);
	const int max_thread_num = 4;
	http_server server(max_thread_num);
#ifdef CINATRA_ENABLE_SSL
	server.init_ssl_context(true, [](auto, auto) { return "123456"; }, "server.crt", "server.key", "dh1024.pem");
	bool r = server.listen("0.0.0.0", "https");
#else
	bool r = server.listen("0.0.0.0", "8080");
#endif
	if (!r) {
		LOG_INFO << "listen failed";
		return -1;
	}

    server.set_base_path("base_path","/feather");
	server.enable_http_cache(true);//set global cache
    server.set_res_cache_max_age(86400);
	server.set_cache_max_age(5);
	server.set_http_handler<GET, POST>("/", [](request& req, response& res) {
		res.set_status_and_content(status_type::ok, "hello world");
	},enable_cache{false});

    server.set_http_handler<GET, POST>("/string", [](request& req, response& res) {
        res.render_string("OK");
    },enable_cache{false});

    server.set_http_handler<GET, POST>("/404", [](request& req, response& res) {
        res.render_404();
    },enable_cache{false});

    server.set_http_handler<GET, POST>("/404_custom", [](request& req, response& res) {
        res.render_404("./404.html");
    },enable_cache{false});

	server.set_http_handler<GET, POST>("/login", [](request& req, response& res) {
		auto session = res.start_session();
		session->set_data("userid", std::string("1"));
		session->set_max_age(-1);
		res.set_status_and_content(status_type::ok, "login");
	},enable_cache{false});

	server.set_http_handler<GET, POST>("/islogin", [](request& req, response& res) {
		auto ptr = req.get_session();
		auto session = ptr.lock();
		if (session == nullptr || session->get_data<std::string>("userid") != "1") {
			res.set_status_and_content(status_type::ok, "没有登录", res_content_type::string);
			return;
		}
		res.set_status_and_content(status_type::ok, "已经登录", res_content_type::string);
	},enable_cache{false});

	server.set_http_handler<GET, POST>("/html", [](request& req, response& res) {
		inja::json json;
        res.set_attr("number",1024);
        res.set_attr("test_text","hello,world");
        res.set_attr("header_text","你好 cinatra");
//		json["test_text"] = "hello,world";
//		json["header_text"] = "你好 cinatra";
		res.render_view("./www/test.html");
<<<<<<< HEAD
=======
		/*
		 * ---------------------test.html---------------------------
		 <html>
			<head>
			  <meta charset="utf-8">
			</head>
			<body>
				{% include "./header/header.html" %}
					<h1>{{test_text}}</h1>
			</body>
		 </html>

		 ----------------------------------header.html---------------------
		 <div>{{header_text}}</div>
		*/
>>>>>>> 238cc582
	});


	server.set_http_handler<GET, POST>("/json", [](request& req, response& res) {
		inja::json json;
		json["abc"] = "abc";
		json["success"] = true;
		json["number"] = 100.005;
		json["name"] = "中文";
		json["time_stamp"] = std::time(nullptr);
		res.render_json(json);
	});

	server.set_http_handler<GET,POST>("/redirect",[](request& req, response& res){
		res.redirect("http://www.baidu.com"); // res.redirect("/json");
	});

	server.set_http_handler<GET, POST>("/pathinfo/*", [](request& req, response& res) {
		auto s = req.get_query_value(0);
		res.set_status_and_content(status_type::ok, std::string(s.data(), s.length()),res_content_type::string);
	});

	server.set_http_handler<GET, POST>("/restype", [](request& req, response& res) {
		auto type = req.get_query_value("type");
		auto res_type = cinatra::res_content_type::string;
		if (type == "html")
		{
			res_type = cinatra::res_content_type::html;
		}
		else if (type == "json") {
			res_type = cinatra::res_content_type::json;
		}
		else if (type == "string") {
			//do not anything;
		}
		res.set_status_and_content(status_type::ok, "<a href='http://www.baidu.com'>hello world 百度</a>", res_type);
	});

	server.set_http_handler<GET, POST>("/getzh", [](request& req, response& res) {
		auto zh = req.get_query_value("zh");
		res.set_status_and_content(status_type::ok, std::string(zh.data(),zh.size()), res_content_type::string);
	});

	server.set_http_handler<GET, POST>("/gzip", [](request& req, response& res) {
		auto body = req.body();
		std::cout << body.data() << std::endl;

		res.set_status_and_content(status_type::ok, "hello world", res_content_type::none, content_encoding::gzip);
	});


	server.set_http_handler<GET, POST>("/test", [](request& req, response& res) {
		auto name = req.get_header_value("name");
		if (name.empty()) {
			res.set_status_and_content(status_type::bad_request, "no name");
			return;
		}

		auto id = req.get_query_value("id");
		if (id.empty()) {
			res.set_status_and_content(status_type::bad_request);
			return;
		}

		res.set_status_and_content(status_type::ok, "hello world");
	});

	//aspect
	server.set_http_handler<GET, POST>("/aspect", [](request& req, response& res) {
		res.set_status_and_content(status_type::ok, "hello world");
	}, check{}, log_t{});

	//web socket
	server.set_http_handler<GET, POST>("/ws", [](request& req, response& res) {
		assert(req.get_content_type() == content_type::websocket);

		req.on(ws_open, [](request& req){
			std::cout << "websocket start" << std::endl;
		});

		req.on(ws_message, [](request& req) {
			auto part_data = req.get_part_data();
			//echo
			std::string str = std::string(part_data.data(), part_data.length());
			req.get_conn()->send_ws_string(std::move(str));
			std::cout << part_data.data() << std::endl;
		});

		req.on(ws_close, [](request& req) {
			std::cout << "websocket close" << std::endl;
		});

		req.on(ws_error, [](request& req) {
			std::cout << "websocket error" << std::endl;
		});
	});

	//http upload(multipart)
	server.set_http_handler<GET, POST>("/upload_multipart", [](request& req, response& res) {
		assert(req.get_content_type() == content_type::multipart);
		auto text = req.get_query_value("text");
		std::cout<<text<<std::endl;
		auto& files = req.get_upload_files();
		for (auto& file : files) {
			std::cout << file.get_file_path() << " " << file.get_file_size() << std::endl;
		}

		res.set_status_and_content(status_type::ok, "multipart finished");
	});

	//http upload(octet-stream)
	server.set_http_handler<GET, POST>("/upload_octet_stream", [](request& req, response& res) {
		assert(req.get_content_type() == content_type::octet_stream);
		auto& files = req.get_upload_files();
		for (auto& file : files) {
			std::cout << file.get_file_path() << " " << file.get_file_size() << std::endl;
		}

		res.set_status_and_content(status_type::ok, "octet-stream finished");
	});

	//chunked download
	//http://127.0.0.1:8080/assets/show.jpg
	//cinatra will send you the file, if the file is big file(more than 5M) the file will be downloaded by chunked
	server.run();
	return 0;
}<|MERGE_RESOLUTION|>--- conflicted
+++ resolved
@@ -18,11 +18,11 @@
 
 struct check {
 	bool before(request& req, response& res) {
-		/*std::cout << "before check" << std::endl;
+		std::cout << "before check" << std::endl;
 		if (req.get_header_value("name").empty()) {
-			res.set_status_and_content(status_type::bad_request);
+			res.render_404();
 			return false;
-		}*/
+		}
 
 		return true;
 	}
@@ -50,16 +50,20 @@
 	}
 
     server.set_base_path("base_path","/feather");
-	server.enable_http_cache(true);//set global cache
+	server.enable_http_cache(false);//set global cache
     server.set_res_cache_max_age(86400);
 	server.set_cache_max_age(5);
 	server.set_http_handler<GET, POST>("/", [](request& req, response& res) {
-		res.set_status_and_content(status_type::ok, "hello world");
+		res.set_status_and_content(status_type::ok,"hello world");
 	},enable_cache{false});
 
     server.set_http_handler<GET, POST>("/string", [](request& req, response& res) {
-        res.render_string("OK");
-    },enable_cache{false});
+        res.render_string(std::to_string(std::time(nullptr)));
+    },enable_cache{true});
+
+	server.set_http_handler<GET, POST>("/test2", [](request& req, response& res) {
+		res.render_string("OK");
+	});
 
     server.set_http_handler<GET, POST>("/404", [](request& req, response& res) {
         res.render_404();
@@ -94,26 +98,7 @@
 //		json["test_text"] = "hello,world";
 //		json["header_text"] = "你好 cinatra";
 		res.render_view("./www/test.html");
-<<<<<<< HEAD
-=======
-		/*
-		 * ---------------------test.html---------------------------
-		 <html>
-			<head>
-			  <meta charset="utf-8">
-			</head>
-			<body>
-				{% include "./header/header.html" %}
-					<h1>{{test_text}}</h1>
-			</body>
-		 </html>
-
-		 ----------------------------------header.html---------------------
-		 <div>{{header_text}}</div>
-		*/
->>>>>>> 238cc582
-	});
-
+	});
 
 	server.set_http_handler<GET, POST>("/json", [](request& req, response& res) {
 		inja::json json;
@@ -131,7 +116,7 @@
 
 	server.set_http_handler<GET, POST>("/pathinfo/*", [](request& req, response& res) {
 		auto s = req.get_query_value(0);
-		res.set_status_and_content(status_type::ok, std::string(s.data(), s.length()),res_content_type::string);
+		res.render_string(std::string(s.data(), s.length()));
 	});
 
 	server.set_http_handler<GET, POST>("/restype", [](request& req, response& res) {
@@ -152,13 +137,12 @@
 
 	server.set_http_handler<GET, POST>("/getzh", [](request& req, response& res) {
 		auto zh = req.get_query_value("zh");
-		res.set_status_and_content(status_type::ok, std::string(zh.data(),zh.size()), res_content_type::string);
+		res.render_string(std::string(zh.data(),zh.size()));
 	});
 
 	server.set_http_handler<GET, POST>("/gzip", [](request& req, response& res) {
 		auto body = req.body();
 		std::cout << body.data() << std::endl;
-
 		res.set_status_and_content(status_type::ok, "hello world", res_content_type::none, content_encoding::gzip);
 	});
 
@@ -166,22 +150,21 @@
 	server.set_http_handler<GET, POST>("/test", [](request& req, response& res) {
 		auto name = req.get_header_value("name");
 		if (name.empty()) {
-			res.set_status_and_content(status_type::bad_request, "no name");
+			res.render_string("no name");
 			return;
 		}
 
 		auto id = req.get_query_value("id");
 		if (id.empty()) {
-			res.set_status_and_content(status_type::bad_request);
+			res.render_404();
 			return;
 		}
-
-		res.set_status_and_content(status_type::ok, "hello world");
+		res.render_string("hello world");
 	});
 
 	//aspect
 	server.set_http_handler<GET, POST>("/aspect", [](request& req, response& res) {
-		res.set_status_and_content(status_type::ok, "hello world");
+		res.render_string("hello world");
 	}, check{}, log_t{});
 
 	//web socket
@@ -218,8 +201,7 @@
 		for (auto& file : files) {
 			std::cout << file.get_file_path() << " " << file.get_file_size() << std::endl;
 		}
-
-		res.set_status_and_content(status_type::ok, "multipart finished");
+		res.render_string("multipart finished");
 	});
 
 	//http upload(octet-stream)
@@ -229,8 +211,7 @@
 		for (auto& file : files) {
 			std::cout << file.get_file_path() << " " << file.get_file_size() << std::endl;
 		}
-
-		res.set_status_and_content(status_type::ok, "octet-stream finished");
+		res.render_string("octet-stream finished");
 	});
 
 	//chunked download
